--- conflicted
+++ resolved
@@ -100,27 +100,7 @@
                 const std::vector<real_t>& sigma,
                 const std::vector<real_t>& epsilon,
                 const idx_t numTypes,
-<<<<<<< HEAD
                 const bool doShift);
-=======
-                const bool doShift)
-        : LJ_(cappingDistance, rc, sigma, epsilon, numTypes, doShift),
-          numTypes_(numTypes),
-          compensationEnergy_("compensationEnergy", 0_r, 1_r, COMPENSATION_ENERGY_BINS, numTypes),
-          compensationEnergyCounter_(
-              "compensationEnergyCounter", 0_r, 1_r, COMPENSATION_ENERGY_BINS, numTypes),
-          meanCompensationEnergy_(
-              "meanCompensationEnergy", 0_r, 1_r, COMPENSATION_ENERGY_BINS, numTypes)
-    {
-        MRMD_HOST_ASSERT_EQUAL(cappingDistance.size(), numTypes * numTypes);
-        MRMD_HOST_ASSERT_EQUAL(rc.size(), numTypes * numTypes);
-        MRMD_HOST_ASSERT_EQUAL(sigma.size(), numTypes * numTypes);
-        MRMD_HOST_ASSERT_EQUAL(epsilon.size(), numTypes * numTypes);
-
-        auto maxRC = std::ranges::max(rc);
-        rcSqr_ = maxRC * maxRC;
-    }
->>>>>>> 23615a08
 };
 
 }  // namespace mrmd::action